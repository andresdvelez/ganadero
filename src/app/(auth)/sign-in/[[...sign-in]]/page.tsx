"use client";

import { useEffect, useState } from "react";
import { SignIn } from "@clerk/nextjs";
import { Input } from "@/components/ui/input";
import { Button } from "@/components/ui/button";
import Image from "next/image";

export default function AuthSignInPage() {
  const [online, setOnline] = useState(true);
  const [code, setCode] = useState("");

  useEffect(() => {
    if (typeof navigator !== "undefined") setOnline(navigator.onLine !== false);
    const h = () => setOnline(navigator.onLine !== false);
    window.addEventListener("online", h);
    window.addEventListener("offline", h);
    return () => {
      window.removeEventListener("online", h);
      window.removeEventListener("offline", h);
    };
  }, []);

  if (online)
    return (
<<<<<<< HEAD
      <div className="min-h-screen grid place-items-center bg-neutral-50 p-6">
        <div className="w-full max-w-md">
          <div className="flex items-center justify-center mb-6">
            <img
              src="/brand/full-logo-white.jpeg"
              alt="Ganado"
              style={{ maxWidth: 260, height: "auto" }}
            />
          </div>
          <div className="rounded-2xl border bg-white p-4 shadow-sm">
            <SignIn />
          </div>
=======
      <div className="min-h-screen relative bg-[radial-gradient(1200px_600px_at_50%_-10%,_#ffffff_0%,_#f2f2f2_60%,_#f2f2f2_100%)]">
        {/* Logo se muestra desde el layout del grupo (auth) */}
        <div className="min-h-screen grid place-items-center px-4">
          <div className="w-full max-w-md">
            <SignIn
              signUpUrl="/sign-up"
              appearance={{
                variables: {
                  colorPrimary: "#1c2c24",
                  colorBackground: "#ffffff",
                  colorText: "#1c2c24",
                  colorInputBackground: "#ffffff",
                  borderRadius: "16px",
                },
                elements: {
                  card: "shadow-xl border border-neutral-200 rounded-2xl",
                  headerTitle: "text-[#1c2c24] font-semibold",
                  headerSubtitle: "text-neutral-600",
                  formButtonPrimary:
                    "bg-[#1c2c24] hover:bg-[#1c2c24] focus:ring-[#1c2c24] text-white",
                  formFieldInput: "bg-white",
                  footerAction__signUp: "", // mantener limpio
                },
              }}
            />
          </div>
>>>>>>> 9fe42af4
        </div>
      </div>
    );

  return (
    <div className="min-h-screen relative bg-[radial-gradient(1200px_600px_at_50%_-10%,_#ffffff_0%,_#f2f2f2_60%,_#f2f2f2_100%)]">
      {/* Logo provisto por el layout */}
      <div className="min-h-screen grid place-items-center px-4">
        <div className="w-full max-w-md rounded-2xl border border-neutral-200 bg-white p-6 shadow-xl">
          <h1 className="text-xl font-semibold mb-2 text-[#1c2c24]">
            Acceso sin conexión
          </h1>
          <p className="text-sm text-neutral-600 mb-4">
            Ingresa tu passcode para continuar usando la app sin internet.
          </p>
          <Input
            aria-label="Passcode"
            placeholder="Código de acceso"
            value={code}
            onChange={(e: any) => setCode(e.target.value)}
          />
          <Button className="w-full mt-4 bg-[#1c2c24] text-white hover:bg-[#1c2c24]">
            Entrar
          </Button>
        </div>
      </div>
    </div>
  );
}<|MERGE_RESOLUTION|>--- conflicted
+++ resolved
@@ -23,23 +23,9 @@
 
   if (online)
     return (
-<<<<<<< HEAD
-      <div className="min-h-screen grid place-items-center bg-neutral-50 p-6">
-        <div className="w-full max-w-md">
-          <div className="flex items-center justify-center mb-6">
-            <img
-              src="/brand/full-logo-white.jpeg"
-              alt="Ganado"
-              style={{ maxWidth: 260, height: "auto" }}
-            />
-          </div>
-          <div className="rounded-2xl border bg-white p-4 shadow-sm">
-            <SignIn />
-          </div>
-=======
-      <div className="min-h-screen relative bg-[radial-gradient(1200px_600px_at_50%_-10%,_#ffffff_0%,_#f2f2f2_60%,_#f2f2f2_100%)]">
+      <div className="flex items-center justify-center relative">
         {/* Logo se muestra desde el layout del grupo (auth) */}
-        <div className="min-h-screen grid place-items-center px-4">
+        <div className=" grid place-items-center px-4">
           <div className="w-full max-w-md">
             <SignIn
               signUpUrl="/sign-up"
@@ -63,15 +49,14 @@
               }}
             />
           </div>
->>>>>>> 9fe42af4
         </div>
       </div>
     );
 
   return (
-    <div className="min-h-screen relative bg-[radial-gradient(1200px_600px_at_50%_-10%,_#ffffff_0%,_#f2f2f2_60%,_#f2f2f2_100%)]">
+    <div className="flex items-center justify-center relative bg-[radial-gradient(1200px_600px_at_50%_-10%,_#ffffff_0%,_#f2f2f2_60%,_#f2f2f2_100%)]">
       {/* Logo provisto por el layout */}
-      <div className="min-h-screen grid place-items-center px-4">
+      <div className=" grid place-items-center px-4">
         <div className="w-full max-w-md rounded-2xl border border-neutral-200 bg-white p-6 shadow-xl">
           <h1 className="text-xl font-semibold mb-2 text-[#1c2c24]">
             Acceso sin conexión
